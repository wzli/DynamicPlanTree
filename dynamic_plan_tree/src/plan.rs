--- conflicted
+++ resolved
@@ -262,7 +262,6 @@
     use crate::plan::*;
     use crate::predicate::*;
 
-<<<<<<< HEAD
     fn tracing_init() {
         use tracing_subscriber::fmt::format::FmtSpan;
         let _ = tracing_subscriber::fmt()
@@ -272,9 +271,6 @@
             .try_init();
     }
 
-    fn new_plan(name: &str, autostart: bool) -> Plan {
-        Plan::new(
-=======
     #[derive(Serialize, Deserialize, Default, Debug)]
     pub struct RunCountBehaviour {
         pub entry_count: u32,
@@ -311,7 +307,6 @@
 
     fn new_plan(name: &str, autostart: bool) -> Plan<TestConfig> {
         Plan::<TestConfig>::new(
->>>>>>> d97a291c
             RunCountBehaviour::default(),
             name,
             autostart,
@@ -410,19 +405,6 @@
 
     /*
     #[test]
-    fn generate_schema() {
-        tracing_init();
-        // generate and print plan schema
-        use serde_reflection::{Tracer, TracerConfig};
-        let mut tracer = Tracer::new(TracerConfig::default());
-        tracer.trace_simple_type::<BehaviourEnum>().unwrap();
-        tracer.trace_simple_type::<PredicateEnum>().unwrap();
-        let registry = tracer.registry().unwrap();
-        debug!("{}", serde_json::to_string_pretty(&registry).unwrap());
-    }
-<<<<<<< HEAD
-
-    #[test]
     fn generate_plan() {
         tracing_init();
         let root_plan = Plan::new(
@@ -434,7 +416,5 @@
         // serialize and print root plan
         debug!("{}", serde_json::to_string_pretty(&root_plan).unwrap());
     }
-=======
     */
->>>>>>> d97a291c
 }